--- conflicted
+++ resolved
@@ -103,13 +103,11 @@
 
 **Required** for most providers. Keep this secure and never commit to version control.
 
-<<<<<<< HEAD
-**Note:** If you have GitHub Copilot enabled in VS Code, POML can automatically use VS Code's Language Model API when no API key is configured, providing seamless integration without additional setup.
-=======
 The API key can be:
 - A **string** for a single key used across all providers
 - An **object** with provider-specific keys, useful when switching between providers or when prompts override the provider at runtime
->>>>>>> 9b7d7719
+
+**Note:** If you have GitHub Copilot enabled in VS Code, POML can automatically use VS Code's Language Model API when no API key is configured, providing seamless integration without additional setup.
 
 ### API URL
 

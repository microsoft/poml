/** @type {import('ts-jest').JestConfigWithTsJest} **/
module.exports = {
  testEnvironment: 'node',
  transform: {
    '^.+.tsx?$': ['ts-jest', {}],
  },
<<<<<<< HEAD
  roots: ['<rootDir>/packages/poml/tests'],
  moduleDirectories: ['node_modules', 'packages'],

  // Handle the PDF parsing worker teardown issue
  forceExit: true,
  detectOpenHandles: true,
  // Increase timeout for async operations like PDF parsing
  testTimeout: 30000
=======
  roots: ['<rootDir>/packages/poml/tests', '<rootDir>/packages/poml-vscode-webview/tests'],
  moduleDirectories: ['node_modules', 'packages']
>>>>>>> 11e364d3
};<|MERGE_RESOLUTION|>--- conflicted
+++ resolved
@@ -4,8 +4,7 @@
   transform: {
     '^.+.tsx?$': ['ts-jest', {}],
   },
-<<<<<<< HEAD
-  roots: ['<rootDir>/packages/poml/tests'],
+  roots: ['<rootDir>/packages/poml/tests', '<rootDir>/packages/poml-vscode-webview/tests'],
   moduleDirectories: ['node_modules', 'packages'],
 
   // Handle the PDF parsing worker teardown issue
@@ -13,8 +12,4 @@
   detectOpenHandles: true,
   // Increase timeout for async operations like PDF parsing
   testTimeout: 30000
-=======
-  roots: ['<rootDir>/packages/poml/tests', '<rootDir>/packages/poml-vscode-webview/tests'],
-  moduleDirectories: ['node_modules', 'packages']
->>>>>>> 11e364d3
 };
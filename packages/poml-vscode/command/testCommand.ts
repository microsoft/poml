--- conflicted
+++ resolved
@@ -114,7 +114,6 @@
 
     // Check if language model settings are configured
     const setting = this.getLanguageModelSettings(uri);
-<<<<<<< HEAD
 
     // Check if we should use VS Code LM API
     const useVSCodeLM = await this.shouldUseVSCodeLM(setting);
@@ -156,37 +155,13 @@
         return;
       }
 
-      if (!setting.apiKey) {
-        vscode.window.showErrorMessage(
+      const apiKey = this.getProviderApiKey(setting);
+      if (!apiKey) {
+        vscode.window.showWarningMessage(
           'API key is not configured. Please set your API key in the extension settings.'
         );
-        this.log('error', 'Prompt test aborted: setting.apiKey not configured.');
-        return;
-      }
-=======
-    if (!setting) {
-      vscode.window.showErrorMessage('Language model settings are not configured. Please configure your language model settings first.');
-      this.log('error', 'Prompt test aborted: Language model settings not found.');
-      return;
-    }
-    
-    if (!setting.provider) {
-      vscode.window.showErrorMessage('Language model provider is not configured. Please set your provider in the extension settings.');
-      this.log('error', 'Prompt test aborted: setting.provider is not configured.');
-      return;
-    }
-    
-    if (!setting.model) {
-      vscode.window.showErrorMessage('Language model is not configured. Please set your model in the extension settings.');
-      this.log('error', 'Prompt test aborted: setting.model is not configured.');
-      return;
-    }
-    
-    const apiKey = this.getProviderApiKey(setting);
-    if (!apiKey) {
-      vscode.window.showWarningMessage('API key is not configured. Please set your API key in the extension settings.');
-      this.log('warn', 'API key is not configured for the provider.');
->>>>>>> 9b7d7719
+        this.log('warn', 'API key is not configured for the provider.');
+      }
     }
 
     const apiUrl = this.getProviderApiUrl(setting);
@@ -451,15 +426,10 @@
     prompt: PreviewResponse,
     settings: LanguageModelSetting
   ): AsyncGenerator<string> {
-<<<<<<< HEAD
-    const model = this.getActiveVercelModel(settings);
+    const model = this.getActiveVercelModel(settings, prompt.runtime);
     const vercelPrompt = this.isChatting
       ? this.pomlMessagesToVercelMessage(prompt.content as Message[])
       : (prompt.content as string);
-=======
-    const vercelPrompt = this.isChatting ? this.pomlMessagesToVercelMessage(prompt.content as Message[])
-      : prompt.content as string;
->>>>>>> 9b7d7719
 
     if (prompt.tools) {
       throw new Error('Tools are not supported when response schema is provided.');
@@ -476,14 +446,7 @@
         throw error;
       },
       schema: this.toVercelResponseSchema(prompt.responseSchema),
-<<<<<<< HEAD
-      maxRetries: 0,
-      temperature: settings.temperature,
-      maxOutputTokens: settings.maxTokens,
-      ...prompt.runtime
-=======
-      ...this.vercelRequestParameters(settings, prompt.runtime),
->>>>>>> 9b7d7719
+      ...this.vercelRequestParameters(settings, prompt.runtime)
     });
 
     for await (const text of stream.textStream) {
@@ -495,15 +458,10 @@
     prompt: PreviewResponse,
     settings: LanguageModelSetting
   ): AsyncGenerator<string> {
-<<<<<<< HEAD
-    const model = this.getActiveVercelModel(settings);
+    const model = this.getActiveVercelModel(settings, prompt.runtime);
     const vercelPrompt = this.isChatting
       ? this.pomlMessagesToVercelMessage(prompt.content as Message[])
       : (prompt.content as string);
-=======
-    const vercelPrompt = this.isChatting ? this.pomlMessagesToVercelMessage(prompt.content as Message[])
-      : prompt.content as string;
->>>>>>> 9b7d7719
 
     if (prompt.responseSchema) {
       this.log('warn', 'Output schema and tools are both provided. This is experimental and is only supported for some models.');
@@ -516,17 +474,10 @@
         throw error;
       },
       tools: prompt.tools ? this.toVercelTools(prompt.tools) : undefined,
-<<<<<<< HEAD
-      maxRetries: 0,
-      temperature: settings.temperature,
-      maxOutputTokens: settings.maxTokens,
-      ...prompt.runtime
-=======
       experimental_output: prompt.responseSchema && Output.object({
         schema: this.toVercelResponseSchema(prompt.responseSchema),
       }),
-      ...this.vercelRequestParameters(settings, prompt.runtime),
->>>>>>> 9b7d7719
+      ...this.vercelRequestParameters(settings, prompt.runtime)
     });
 
     let lastChunkEndline: boolean = true;
@@ -553,13 +504,7 @@
       return `${newline}[Reasoning]`;
     } else if (chunk.type === 'reasoning-end') {
       return '\n[/Reasoning]';
-<<<<<<< HEAD
-    } else if (
-      ['start', 'finish', 'start-step', 'finish-step', 'message-metadata'].includes(chunk.type)
-    ) {
-=======
     } else if (['start', 'finish', 'text-start', 'text-end', 'start-step', 'finish-step', 'message-metadata'].includes(chunk.type)) {
->>>>>>> 9b7d7719
       return null;
     } else if (chunk.type === 'abort') {
       return `${newline}[Aborted]`;
@@ -677,13 +622,8 @@
     switch (provider) {
       case 'anthropic':
         return createAnthropic({
-<<<<<<< HEAD
-          baseURL: settings.apiUrl,
-          apiKey: settings.apiKey
-=======
           baseURL: apiUrl,
-          apiKey: apiKey,
->>>>>>> 9b7d7719
+          apiKey: apiKey
         });
       case 'microsoft':
         return createAzure({
@@ -704,14 +644,6 @@
     throw new Error(`Unsupported provider: ${provider}. Supported providers are: openai, anthropic, microsoft, google.`);
   }
 
-<<<<<<< HEAD
-  private getActiveVercelModel(settings: LanguageModelSetting) {
-    const provider = this.getActiveVercelModelProvider(settings);
-    if (!provider) {
-      throw new Error(`Unsupported provider: ${settings.provider}`);
-    }
-    return provider(settings.model);
-=======
   private getActiveVercelModel(settings: LanguageModelSetting, runtime?: { [key: string]: any }) {
     const provider = this.getActiveVercelModelProvider(settings, runtime);
     const model = runtime?.model || settings.model;
@@ -750,19 +682,14 @@
     
     // Otherwise, return the structured content array
     return { type: 'content' as const, value: convertedContent };
->>>>>>> 9b7d7719
   }
 
   private pomlMessagesToVercelMessage(messages: Message[]): ModelMessage[] {
     const speakerToRole = {
       ai: 'assistant',
       human: 'user',
-<<<<<<< HEAD
-      system: 'system'
-=======
       system: 'system',
       tool: 'tool'
->>>>>>> 9b7d7719
     };
     const result: ModelMessage[] = [];
     for (const msg of messages) {
@@ -770,25 +697,6 @@
         throw new Error(`Message must have a speaker, found: ${JSON.stringify(msg)}`);
       }
       const role = speakerToRole[msg.speaker];
-<<<<<<< HEAD
-      const contents =
-        typeof msg.content === 'string'
-          ? msg.content
-          : msg.content.map(part => {
-              if (typeof part === 'string') {
-                return { type: 'text', text: part };
-              } else if (part.type.startsWith('image/')) {
-                if (!part.base64) {
-                  throw new Error(
-                    `Image content must have base64 data, found: ${JSON.stringify(part)}`
-                  );
-                }
-                return { type: 'image', image: part.base64 };
-              } else {
-                throw new Error(`Unsupported content type: ${part.type}`);
-              }
-            });
-=======
       const contents = typeof msg.content === 'string' ? msg.content : msg.content.map(part => {
         if (typeof part === 'string') {
           return { type: 'text', text: part } satisfies TextPart;
@@ -818,7 +726,6 @@
           throw new Error(`Unsupported content type: ${part.type}`);
         }
       });
->>>>>>> 9b7d7719
       result.push({
         role: role as any,
         content: contents as any

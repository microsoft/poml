import * as vscode from 'vscode';
import * as fs from 'fs';

<<<<<<< HEAD
export type LanguageModelProvider = 'openai' | 'microsoft' | 'anthropic' | 'google' | 'vscode';
=======
export type LanguageModelProvider = 'openai' | 'openaiResponse' | 'microsoft' | 'anthropic' | 'google';
>>>>>>> ddb34320

export type ApiConfigValue = string | { [provider: string]: string };

export interface LanguageModelSetting {
  provider: LanguageModelProvider;
  model: string;
  temperature?: number;
  apiKey?: ApiConfigValue;
  apiUrl?: ApiConfigValue;
  apiVersion?: string;
  maxTokens?: number;
}

export interface ResourceOptions {
  contexts: string[];
  stylesheets: string[];
}

/**
 * Settings for the extension.
 */
export class Settings {
  public static getForResource(resource: vscode.Uri) {
    return new Settings(resource);
  }

  public readonly scrollBeyondLastLine: boolean;
  public readonly wordWrap: boolean;
  public readonly previewFrontMatter: string;
  public readonly lineBreaks: boolean;
  public readonly doubleClickToSwitchToEditor: boolean;
  public readonly scrollEditorWithPreview: boolean;
  public readonly scrollPreviewWithEditor: boolean;
  public readonly markEditorSelection: boolean;
  public readonly languageModel: LanguageModelSetting;

  public readonly styles: string[];

  private constructor(resource: vscode.Uri) {
    const editorSettings = vscode.workspace.getConfiguration('editor', resource);
    const pomlSettings = vscode.workspace.getConfiguration('poml', resource);
    const pomlEditorSettings = vscode.workspace.getConfiguration('[poml]', resource);

    this.scrollBeyondLastLine = editorSettings.get<boolean>('scrollBeyondLastLine', false);

    this.wordWrap = editorSettings.get<string>('wordWrap', 'off') !== 'off';
    if (pomlEditorSettings && pomlEditorSettings['editor.wordWrap']) {
      this.wordWrap = pomlEditorSettings['editor.wordWrap'] !== 'off';
    }

    this.previewFrontMatter = pomlSettings.get<string>('previewFrontMatter', 'hide');
    this.scrollPreviewWithEditor = !!pomlSettings.get<boolean>('preview.scrollPreviewWithEditor', true);
    this.scrollEditorWithPreview = !!pomlSettings.get<boolean>('preview.scrollEditorWithPreview', true);
    this.lineBreaks = !!pomlSettings.get<boolean>('preview.breaks', false);
    this.doubleClickToSwitchToEditor = !!pomlSettings.get<boolean>('preview.doubleClickToSwitchToEditor', true);
    this.markEditorSelection = !!pomlSettings.get<boolean>('preview.markEditorSelection', true);

    this.languageModel = {
      provider: pomlSettings.get<LanguageModelProvider>('languageModel.provider', 'openai'),
      model: pomlSettings.get<string>('languageModel.model', ''),
      temperature: pomlSettings.get<number>('languageModel.temperature', 0.5),
      apiKey: pomlSettings.get<ApiConfigValue>('languageModel.apiKey', '') || undefined,
      apiUrl: pomlSettings.get<ApiConfigValue>('languageModel.apiUrl', '') || undefined,
      apiVersion: pomlSettings.get<string>('languageModel.apiVersion', '') || undefined,
      maxTokens: pomlSettings.get<number>('languageModel.maxTokens', 0) || undefined,
    };

    this.styles = pomlSettings.get<string[]>('styles', []);
  }

  public isEqualTo(otherSettings: Settings) {
    for (let key in this) {
      if (this.hasOwnProperty(key) && key !== 'styles' && key !== 'languageModel') {
        if (this[key] !== otherSettings[key]) {
          return false;
        }
      }
    }

    // Check styles
    if (this.styles.length !== otherSettings.styles.length) {
      return false;
    }
    for (let i = 0; i < this.styles.length; ++i) {
      if (this.styles[i] !== otherSettings.styles[i]) {
        return false;
      }
    }

    // Check language model properties
    if (!otherSettings.languageModel) {
      return false;
    }
    for (const prop in this.languageModel) {
      if ((this.languageModel as any)[prop] !== (otherSettings.languageModel as any)[prop]) {
        return false;
      }
    }

    return true;
  }

  [key: string]: any;
}

export class SettingsManager {
  private readonly previewSettingsForWorkspaces = new Map<string, Settings>();
  private readonly resourceOptions = new Map<string, ResourceOptions>();

  public loadAndCacheSettings(resource: vscode.Uri): Settings {
    const config = Settings.getForResource(resource);
    this.previewSettingsForWorkspaces.set(this.getKey(resource), config);
    return config;
  }

  public hasSettingsChanged(resource: vscode.Uri): boolean {
    const key = this.getKey(resource);
    const currentSettings = this.previewSettingsForWorkspaces.get(key);
    const newSettings = Settings.getForResource(resource);
    return !currentSettings || !currentSettings.isEqualTo(newSettings);
  }

  public getResourceOptions(resource: vscode.Uri): ResourceOptions {
    let saved = this.resourceOptions.get(resource.fsPath);
    if (!saved) {
      saved = this.tryLoadAssociatedFiles(resource);
    }
    if (saved) {
      return { contexts: [...saved.contexts], stylesheets: [...saved.stylesheets] };
    }
    return { contexts: [], stylesheets: [] };
  }

  public setResourceOptions(resource: vscode.Uri, options: ResourceOptions) {
    this.resourceOptions.set(resource.fsPath, {
      contexts: [...options.contexts],
      stylesheets: [...options.stylesheets],
    });
  }

  public hasResourceOptions(resource: vscode.Uri): boolean {
    return this.resourceOptions.has(resource.fsPath);
  }

  private tryLoadAssociatedFiles(resource: vscode.Uri): ResourceOptions | undefined {
    const resourcePath = resource.fsPath;
    if (!resourcePath.endsWith('.poml')) {
      return undefined;
    }

    const base = resourcePath.replace(/(\.source)?\.poml$/i, '');
    const contexts: string[] = [];
    const stylesheets: string[] = [];
    const addIfExists = (arr: string[], file: string) => {
      if (fs.existsSync(file)) {
        arr.push(file);
        return true;
      }
      return false;
    };

    let changed = false;
    changed = addIfExists(contexts, `${base}.context.json`) || changed;
    changed = addIfExists(stylesheets, `${base}.stylesheet.json`) || changed;

    if (changed) {
      const opts = { contexts, stylesheets };
      this.resourceOptions.set(resource.fsPath, opts);
      return opts;
    }
    return undefined;
  }

  private getKey(resource: vscode.Uri): string {
    const folder = vscode.workspace.getWorkspaceFolder(resource);
    return folder ? folder.uri.toString() : '';
  }
}<|MERGE_RESOLUTION|>--- conflicted
+++ resolved
@@ -1,11 +1,7 @@
 import * as vscode from 'vscode';
 import * as fs from 'fs';
 
-<<<<<<< HEAD
-export type LanguageModelProvider = 'openai' | 'microsoft' | 'anthropic' | 'google' | 'vscode';
-=======
-export type LanguageModelProvider = 'openai' | 'openaiResponse' | 'microsoft' | 'anthropic' | 'google';
->>>>>>> ddb34320
+export type LanguageModelProvider = 'vscode' | 'openai' | 'microsoft' | 'anthropic' | 'google' | 'vscode';
 
 export type ApiConfigValue = string | { [provider: string]: string };
 

--- conflicted
+++ resolved
@@ -28,7 +28,6 @@
       entryFileNames: '[name].cjs', // Ensure output files have .cjs extension
     },
   ],
-<<<<<<< HEAD
   plugins: [
     json(),
     commonjs(),
@@ -42,8 +41,5 @@
       },
     },
   ],
-=======
-  plugins: [json(), commonjs()],
->>>>>>> 507c1dd6
   external: external,
 };
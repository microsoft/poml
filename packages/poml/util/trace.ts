--- conflicted
+++ resolved
@@ -1,8 +1,4 @@
-<<<<<<< HEAD
-import { mkdirSync, writeFileSync, openSync, closeSync, writeSync, symlinkSync } from 'fs';
-=======
-import { mkdirSync, writeFileSync, openSync, closeSync, writeSync, symlinkSync, readdirSync } from './fs';
->>>>>>> 725ff6a6
+import { mkdirSync, writeFileSync, openSync, closeSync, writeSync, symlinkSync, readdirSync } from 'fs';
 import path from 'path';
 
 interface Base64Wrapper { __base64__: string }

--- conflicted
+++ resolved
@@ -3,18 +3,8 @@
 import { describe, expect, test } from '@jest/globals';
 import { MarkdownWriter, JsonWriter, MultiMediaWriter, YamlWriter, XmlWriter } from 'poml/writer';
 import * as cheerio from 'cheerio';
-<<<<<<< HEAD
 import { readFileSync } from 'fs';
 import { ContentMultiMediaBinary, ContentMultiMediaToolResponse, ErrorCollection, richContentFromSourceMap } from 'poml/base';
-=======
-import { readFileSync } from '../util/fs';
-import {
-  ContentMultiMediaBinary,
-  ContentMultiMediaToolResponse,
-  ErrorCollection,
-  richContentFromSourceMap,
-} from 'poml/base';
->>>>>>> 4d77018e
 
 describe('markdown', () => {
   test('markdownSimple', () => {

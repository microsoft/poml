--- conflicted
+++ resolved
@@ -254,13 +254,9 @@
             "google"
           ],
           "enumItemLabels": [
-<<<<<<< HEAD
             "VS Code LM (GitHub Copilot)",
-            "OpenAI",
-=======
             "OpenAI Chat Completion",
             "OpenAI Response API",
->>>>>>> ddb34320
             "Azure OpenAI",
             "Anthropic",
             "Google GenAI"
